--- conflicted
+++ resolved
@@ -208,16 +208,10 @@
                 return result
         try:
             session_json = result['items'][0]
-<<<<<<< HEAD
         except (IndexError, KeyError):
             msg = "Session {} doesn't exist on xnat for study {}".format(
                             session,
                             study)
-=======
-        except:
-            msg = "Session {} doesnt exist on xnat for study {}".format(session,
-                                                                        study)
->>>>>>> b1ea1031
             raise XnatException(msg)
 
         return Session(session_json)
@@ -479,17 +473,17 @@
             e.study = project
             e.session = session
             raise e
+        except requests.exceptions.RequestException:
+            err = XnatException("Error uploading data with url: {}"
+                                .format(upload_url))
+            err.study = project
+            err.session = session
+            raise err
         except IOError as e:
             logger.error('Failed to open file: {} with excuse: {}'
                          .format(filename, e.strerror))
             err = XnatException("Error in file: {}".
                                 format(filename))
-            err.study = project
-            err.session = session
-            raise err
-        except requests.exceptions.RequestException:
-            err = XnatException("Error uploading data with url: {}"
-                                .format(upload_url))
             err.study = project
             err.session = session
             raise err
