--- conflicted
+++ resolved
@@ -72,11 +72,8 @@
     def get_study_base(self, study=None):
         """Return the base directory for a study"""
         proj_dir = self.site_config['SystemSettings'][self.system_name]['DATMAN_PROJECTSDIR']
-<<<<<<< HEAD
-        if not study or self.study_config:
-=======
+
         if not study and self.study_config:
->>>>>>> 4fc25200
             logger.warning('Study not set')
             return(proj_dir)
         if not self.key_exists('site', ['ProjectSettings',
