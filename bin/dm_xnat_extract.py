--- conflicted
+++ resolved
@@ -277,11 +277,7 @@
             db_session = dashboard.get_session(ident, create=True)
         except dashboard.DashboardException as e:
             logger.error("Failed adding session {}. Reason: {}".format(
-<<<<<<< HEAD
-                    db_session, e))
-=======
                     session_label, e))
->>>>>>> 7993cb0b
         else:
             set_date(db_session, experiment)
 
