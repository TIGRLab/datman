--- conflicted
+++ resolved
@@ -82,11 +82,7 @@
         error_message = "ciftify_recon_all failed: {}\n{}".format(command, out)
         logger.debug(error_message)
 
-<<<<<<< HEAD
-    command2 = 'cifti_vis_recon_all snaps --ciftify-work-dir {} {}'.format(hcp_dir, subject)
-=======
     command2 = make_vis_cmd(hcp_dir, subject)
->>>>>>> cd70248a
     rtn, out = utils.run(command2)
     if rtn:
         error_message = "cifti_vis_recon_all snaps failed: {}\n{}".format(command2, out)
